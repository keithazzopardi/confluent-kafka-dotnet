﻿// Copyright 2016-2018 Confluent Inc.
//
// Licensed under the Apache License, Version 2.0 (the "License");
// you may not use this file except in compliance with the License.
// You may obtain a copy of the License at
//
// http://www.apache.org/licenses/LICENSE-2.0
//
// Unless required by applicable law or agreed to in writing, software
// distributed under the License is distributed on an "AS IS" BASIS,
// WITHOUT WARRANTIES OR CONDITIONS OF ANY KIND, either express or implied.
// See the License for the specific language governing permissions and
// limitations under the License.
//
// Refer to LICENSE for more information.

using System.Collections.Generic;
using System.Threading.Tasks;
using System.Linq;
using System;
using System.Threading;


namespace Confluent.SchemaRegistry
{
    /// <summary>
    ///     A caching Schema Registry client.
    /// </summary>
    public class CachedSchemaRegistryClient : ISchemaRegistryClient, IDisposable
    {
        // note: these property names are also specified in Confluent.Kafka.ConfigPropertyNames,
        // which acts as a central location where all config properties are documented. However,
        // Confluent.SchemaRegistry doesn't depend on Confluent.Kafka, so these are redefined here.
        // If these change, they should be kept in-sync in the two places.
        private const string SchemaRegistryUrlPropertyName = "schema.registry.url";
        private const string SchemaRegistryConnectionTimeoutMsPropertyName = "schema.registry.request.timeout.ms";
        private const string SchemaRegistryMaxCachedSchemasPropertyName = "schema.registry.max.cached.schemas";
        private const string SchemaRegistryBasicAuthCredentialsSourcePropertyName = "schema.registry.basic.auth.credentials.source";
        private const string SchemaRegistryBasicAuthUserInfoPropertyName = "schema.registry.basic.auth.user.info";

        private IRestService restService;
        private readonly int identityMapCapacity;
        private readonly Dictionary<int, string> schemaById = new Dictionary<int, string>();
        private readonly Dictionary<string /*subject*/, Dictionary<string, int>> idBySchemaBySubject = new Dictionary<string, Dictionary<string, int>>();
        private readonly Dictionary<string /*subject*/, Dictionary<int, string>> schemaByVersionBySubject = new Dictionary<string, Dictionary<int, string>>();
        private readonly object cacheLock = new object();

        /// <summary>
        ///     The default timeout value for Schema Registry REST API calls.
        /// </summary>
        public const int DefaultTimeout = 30000;

        /// <summary>
        ///     The default maximum capacity of the local schema cache.
        /// </summary>
        public const int DefaultMaxCachedSchemas = 1000;


        /// <summary>
        ///     Refer to <see cref="Confluent.SchemaRegistry.ISchemaRegistryClient.MaxCachedSchemas" />
        /// </summary>
        public int MaxCachedSchemas
            => identityMapCapacity;

        /// <summary>
        ///     Initialize a new instance of the SchemaRegistryClient class.
        /// </summary>
        /// <param name="config">
        ///     Configuration properties.
        /// </param>
        public CachedSchemaRegistryClient(SchemaRegistryConfig config)
        {
            if (config == null)
            {
                throw new ArgumentNullException("config properties must be specified.");
            }

            var schemaRegistryUrisMaybe = config.FirstOrDefault(prop => prop.Key.ToLower() == SchemaRegistryUrlPropertyName);
            if (schemaRegistryUrisMaybe.Value == null)
            {
                throw new ArgumentException("schema.registry.url configuration property must be specified.");
            }
            var schemaRegistryUris = (string)schemaRegistryUrisMaybe.Value;

<<<<<<< HEAD
            var timeoutMsMaybe = config.FirstOrDefault(prop => prop.Key.ToLower() == SchemaRegistryConnectionTimeoutMsPropertyName);
            int timeoutMs;
            try { timeoutMs = timeoutMsMaybe.Value == null ? DefaultTimeout : Convert.ToInt32(timeoutMsMaybe.Value); }
            catch (FormatException) { throw new ArgumentException($"CachedSchemaRegistryClient: configured value for {SchemaRegistryConnectionTimeoutMsPropertyName} must be an integer."); }

            var identityMapCapacityMaybe = config.FirstOrDefault(prop => prop.Key.ToLower() == SchemaRegistryMaxCachedSchemasPropertyName);
            try { this.identityMapCapacity = identityMapCapacityMaybe.Value == null ? DefaultMaxCachedSchemas : Convert.ToInt32(identityMapCapacityMaybe.Value); }
            catch (FormatException) { throw new ArgumentException($"CachedSchemaRegistryClient: configured value for {SchemaRegistryMaxCachedSchemasPropertyName} must be an integer."); }

            // Convert.ToString returns "" in the null case here.
            var basicAuthSource = Convert.ToString(config.FirstOrDefault(prop => prop.Key.ToLower() == SchemaRegistryBasicAuthCredentialsSourcePropertyName).Value);
            var basicAuthInfo = Convert.ToString(config.FirstOrDefault(prop => prop.Key.ToLower() == SchemaRegistryBasicAuthUserInfoPropertyName).Value);

            if (basicAuthInfo != "" && basicAuthSource == "")
            {
                throw new ArgumentException($"CachedSchemaRegistryClient: {SchemaRegistryBasicAuthUserInfoPropertyName} was specified, but {SchemaRegistryBasicAuthCredentialsSourcePropertyName} was not.");
            }

            string username = null;
            string password = null;

            if (basicAuthSource == "USER_INFO")
            {
                if (basicAuthInfo == "")
                {
                    throw new ArgumentException($"CachedSchemaRegistryClient: {SchemaRegistryBasicAuthCredentialsSourcePropertyName} was set to 'USER_INFO', but no value was specified for {SchemaRegistryBasicAuthUserInfoPropertyName}.");
                }
                var userPass = (basicAuthInfo).Split(':');
                if (userPass.Length != 2)
                {
                    throw new ArgumentException($"CachedSchemaRegistryClient: Configuration property {SchemaRegistryBasicAuthUserInfoPropertyName} must be of the form 'username:password'.");
                }
                username = userPass[0];
                password = userPass[1];
            }
            else if (basicAuthSource == "SASL_INHERIT")
            {
                if (basicAuthInfo != "")
                {
                    throw new ArgumentException($"CachedSchemaRegistryClient: {SchemaRegistryBasicAuthCredentialsSourcePropertyName} was set to 'SASL_INHERIT', but {SchemaRegistryBasicAuthUserInfoPropertyName} as also specified.");
                }
                var saslUsername = config.FirstOrDefault(prop => prop.Key == "sasl.username");
                var saslPassword = config.FirstOrDefault(prop => prop.Key == "sasl.password");
                if (saslUsername.Value == null)
                {
                    throw new ArgumentException($"CachedSchemaRegistryClient: {SchemaRegistryBasicAuthCredentialsSourcePropertyName} was set to 'SASL_INHERIT', but 'sasl.username' property was not specified.");
                }
                if (saslPassword.Value == null)
                {
                    throw new ArgumentException($"CachedSchemaRegistryClient: {SchemaRegistryBasicAuthCredentialsSourcePropertyName} was set to 'SASL_INHERIT', but 'sasl.password' property was not specified.");
                }
                username = Convert.ToString(saslUsername.Value);
                password = Convert.ToString(saslPassword.Value);
            }
            else
            {
                // no basic auth info.
            }
=======
            var timeoutMsMaybe = config.Where(prop => prop.Key.ToLower() == SchemaRegistryConnectionTimeoutMsPropertyName).FirstOrDefault();
            var timeoutMs = timeoutMsMaybe.Value == null ? DefaultTimeout : int.Parse(timeoutMsMaybe.Value);

            var identityMapCapacityMaybe = config.Where(prop => prop.Key.ToLower() == SchemaRegistryMaxCachedSchemasPropertyName).FirstOrDefault();
            this.identityMapCapacity = identityMapCapacityMaybe.Value == null ? DefaultMaxCachedSchemas : int.Parse(identityMapCapacityMaybe.Value);
>>>>>>> 7235eaa1

            foreach (var property in config)
            {
                if (!property.Key.StartsWith("schema.registry."))
                {
                    continue;
                }

                if (property.Key != SchemaRegistryUrlPropertyName && 
                    property.Key != SchemaRegistryConnectionTimeoutMsPropertyName && 
                    property.Key != SchemaRegistryMaxCachedSchemasPropertyName &&
                    property.Key != SchemaRegistryBasicAuthCredentialsSourcePropertyName &&
                    property.Key != SchemaRegistryBasicAuthUserInfoPropertyName)
                {
                    throw new ArgumentException($"CachedSchemaRegistryClient: unexpected configuration parameter {property.Key}");
                }
            }

            this.restService = new RestService(schemaRegistryUris, timeoutMs, username, password);
        }

        /// <remarks>
        ///     This is to make sure memory doesn't explode in the case of incorrect usage.
        /// 
        ///     It's behavior is pretty extreme - remove everything and start again if the 
        ///     cache gets full. However, in practical situations this is not expected.
        /// 
        ///     TODO: Implement an LRU Cache here or something instead.
        /// </remarks>
        private bool CleanCacheIfFull()
        {
            if (schemaById.Count >= identityMapCapacity)
            {
                // TODO: maybe log something somehow if this happens. Maybe throwing an exception (fail fast) is better.
                this.schemaById.Clear();
                this.idBySchemaBySubject.Clear();
                this.schemaByVersionBySubject.Clear();
                return true;
            }

            return false;
        }


        /// <summary>
        ///     Refer to <see cref="Confluent.SchemaRegistry.ISchemaRegistryClient.GetSchemaIdAsync(string, string)" />
        /// </summary>
        public Task<int> GetSchemaIdAsync(string subject, string schema)
        {
            lock (cacheLock)
            { 
                if (!this.idBySchemaBySubject.TryGetValue(subject, out Dictionary<string, int> idBySchema))
                {
                    idBySchema = new Dictionary<string, int>();
                    this.idBySchemaBySubject.Add(subject, idBySchema);
                }

                // TODO: This could be optimized in the usual case where idBySchema only
                // contains very few elements and the schema string passed in is always
                // the same instance.

                if (!idBySchema.TryGetValue(schema, out int schemaId))
                {
                    CleanCacheIfFull();

                    schemaId = restService.CheckSchemaAsync(subject, schema, true).Result.Id;
                    idBySchema[schema] = schemaId;
                    schemaById[schemaId] = schema;
                }

                return Task.FromResult(schemaId);
            }
        }


        /// <summary>
        ///     Refer to <see cref="Confluent.SchemaRegistry.ISchemaRegistryClient.RegisterSchemaAsync(string, string)" />
        /// </summary>
        public Task<int> RegisterSchemaAsync(string subject, string schema)
        {
            lock (cacheLock)
            { 
                if (!this.idBySchemaBySubject.TryGetValue(subject, out Dictionary<string, int> idBySchema))
                {
                    idBySchema = new Dictionary<string, int>();
                    this.idBySchemaBySubject[subject] = idBySchema;
                }

                // TODO: This could be optimized in the usual case where idBySchema only
                // contains very few elements and the schema string passed in is always
                // the same instance.

                if (!idBySchema.TryGetValue(schema, out int schemaId))
                {
                    CleanCacheIfFull();

                    schemaId = restService.RegisterSchemaAsync(subject, schema).Result;
                    idBySchema[schema] = schemaId;
                    schemaById[schemaId] = schema;
                }

                return Task.FromResult(schemaId);
            }
        }


        /// <summary>
        ///     Refer to <see cref="Confluent.SchemaRegistry.ISchemaRegistryClient.GetSchemaAsync(int)" />
        /// </summary>
        public Task<string> GetSchemaAsync(int id)
        {
            lock (cacheLock)
            { 
                if (!this.schemaById.TryGetValue(id, out string schema))
                {
                    CleanCacheIfFull();

                    schema = restService.GetSchemaAsync(id).Result;
                    schemaById[id] = schema;
                }

                return Task.FromResult(schema);
            }
        }


        /// <summary>
        ///     Refer to <see cref="Confluent.SchemaRegistry.ISchemaRegistryClient.GetSchemaAsync(string, int)" />
        /// </summary>
        public Task<string> GetSchemaAsync(string subject, int version)
        {
            lock (cacheLock)
            { 
                CleanCacheIfFull();

                if (!schemaByVersionBySubject.TryGetValue(subject, out Dictionary<int, string> schemaByVersion))
                {
                    schemaByVersion = new Dictionary<int, string>();
                    schemaByVersionBySubject[subject] = schemaByVersion;
                }

                if (!schemaByVersion.TryGetValue(version, out string schemaString))
                {
                    var schema = restService.GetSchemaAsync(subject, version).Result;
                    schemaString = schema.SchemaString;
                    schemaByVersion[version] = schemaString;
                    schemaById[schema.Id] = schemaString;
                }

                return Task.FromResult(schemaString);
            }
        }


        /// <summary>
        ///     Refer to <see cref="Confluent.SchemaRegistry.ISchemaRegistryClient.GetLatestSchemaAsync(string)" />
        /// </summary>
        public async Task<Schema> GetLatestSchemaAsync(string subject)
            => await restService.GetLatestSchemaAsync(subject).ConfigureAwait(continueOnCapturedContext: false);



        /// <summary>
        ///     Refer to <see cref="Confluent.SchemaRegistry.ISchemaRegistryClient.GetAllSubjectsAsync" />
        /// </summary>
        public Task<List<string>> GetAllSubjectsAsync()
            => restService.GetSubjectsAsync();


        /// <summary>
        ///     Refer to <see cref="Confluent.SchemaRegistry.ISchemaRegistryClient.IsCompatibleAsync(string, string)" />
        /// </summary>
        public async Task<bool> IsCompatibleAsync(string subject, string schema)
            => await restService.TestLatestCompatibilityAsync(subject, schema).ConfigureAwait(continueOnCapturedContext: false);


        /// <summary>
        ///     Refer to <see cref="Confluent.SchemaRegistry.ISchemaRegistryClient.ConstructKeySubjectName(string)" />
        /// </summary>
        public string ConstructKeySubjectName(string topic)
            => $"{topic}-key";


        /// <summary>
        ///     Refer to <see cref="Confluent.SchemaRegistry.ISchemaRegistryClient.ConstructValueSubjectName(string)" />
        /// </summary>
        public string ConstructValueSubjectName(string topic)
            => $"{topic}-value";


        /// <summary>
        ///     Releases unmanaged resources owned by this CachedSchemaRegistryClient instance.
        /// </summary>
        public void Dispose()
        {
            Dispose(true);
            GC.SuppressFinalize(this);
        }


        /// <summary>
        ///     Releases the unmanaged resources used by this object
        ///     and optionally disposes the managed resources.
        /// </summary>
        /// <param name="disposing">
        ///     true to release both managed and unmanaged resources;
        ///     false to release only unmanaged resources.
        /// </param>
        protected virtual void Dispose(bool disposing)
        {
            if (disposing)
            {
                restService.Dispose();
            }
        }
    }
}<|MERGE_RESOLUTION|>--- conflicted
+++ resolved
@@ -82,7 +82,6 @@
             }
             var schemaRegistryUris = (string)schemaRegistryUrisMaybe.Value;
 
-<<<<<<< HEAD
             var timeoutMsMaybe = config.FirstOrDefault(prop => prop.Key.ToLower() == SchemaRegistryConnectionTimeoutMsPropertyName);
             int timeoutMs;
             try { timeoutMs = timeoutMsMaybe.Value == null ? DefaultTimeout : Convert.ToInt32(timeoutMsMaybe.Value); }
@@ -141,13 +140,6 @@
             {
                 // no basic auth info.
             }
-=======
-            var timeoutMsMaybe = config.Where(prop => prop.Key.ToLower() == SchemaRegistryConnectionTimeoutMsPropertyName).FirstOrDefault();
-            var timeoutMs = timeoutMsMaybe.Value == null ? DefaultTimeout : int.Parse(timeoutMsMaybe.Value);
-
-            var identityMapCapacityMaybe = config.Where(prop => prop.Key.ToLower() == SchemaRegistryMaxCachedSchemasPropertyName).FirstOrDefault();
-            this.identityMapCapacity = identityMapCapacityMaybe.Value == null ? DefaultMaxCachedSchemas : int.Parse(identityMapCapacityMaybe.Value);
->>>>>>> 7235eaa1
 
             foreach (var property in config)
             {
